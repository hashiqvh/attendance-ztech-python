--- conflicted
+++ resolved
@@ -10,7 +10,6 @@
 import httpx
 from pathlib import Path
 
-<<<<<<< HEAD
 # Create comprehensive logging setup
 def setup_logging():
     """Setup comprehensive logging for Windows service environment"""
@@ -64,11 +63,6 @@
     logger.addHandler(local_handler)
     
     return logger
-=======
-# Load configuration from JSON file
-with open("config.json", "r") as config_file:
-    config = json.load(config_file)
->>>>>>> 692eaa16
 
 # Setup logging first
 logger = setup_logging()
@@ -265,14 +259,10 @@
                 conn.disconnect()
                 log_device_status(device, "Disconnected from real-time capture")
         except Exception as disconnect_error:
-<<<<<<< HEAD
-            logger.warning(f"⚠️ Failed to disconnect from {device_id}: {disconnect_error}")
-=======
             logging.warning(
                 f"Failed to disconnect from device {device['device_id']}: {disconnect_error}"
             )
 
->>>>>>> 692eaa16
 
 def reconnect_devices(shared_buffer):
     """
